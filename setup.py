from setuptools import setup, find_packages
import codecs
import sys
import os


sys.path.insert(0, 'src/')
init_pyc = 'src/callme/__init__.pyc'
if os.path.exists(init_pyc):
    os.remove(init_pyc)

from callme import info


if os.path.exists("doc/source/introduction.rst"):
    long_description = codecs.open('doc/source/introduction.rst',
                                   "r", "utf-8").read()
else:
    long_description = "See " + callme.__homepage__


setuptools_options = {
    'test_suite': 'callme.tests.suite',
    'zip_safe': True,
}


setup(
<<<<<<< HEAD
    name="callme",
    version=callme.__version__,
    packages=find_packages('src'),
    package_dir={'': 'src'},
    install_requires=['kombu>=1.2.1,<3.0.0'],

    # metadata for upload to PyPI
    author=callme.__author__,
    author_email=callme.__contact__,
    description=callme.__doc__,
=======
    name = "callme",
    version = info.__version__,
    packages = find_packages('src'),
    package_dir = {'':'src'},
    install_requires = ['kombu>=1.2.1'],
  
    # metadata for upload to PyPI
    author = info.__author__,
    author_email = info.__contact__,
    description = info.__doc__,
>>>>>>> 430354b8
    long_description=long_description,
    keywords="amqp rpc",
    platforms=["any"],
<<<<<<< HEAD
    url=callme.__homepage__,
    license='BSD',
=======
    url = info.__homepage__,
    license = 'BSD',
>>>>>>> 430354b8
    classifiers=[
        "Development Status :: 4 - Beta",
        "Operating System :: OS Independent",
        "Programming Language :: Python",
        "License :: OSI Approved :: BSD License",
        "Intended Audience :: Developers",
        "Topic :: System :: Networking",
        "Topic :: Software Development :: Libraries :: Python Modules",
    ],
    **setuptools_options
)<|MERGE_RESOLUTION|>--- conflicted
+++ resolved
@@ -26,39 +26,21 @@
 
 
 setup(
-<<<<<<< HEAD
-    name="callme",
-    version=callme.__version__,
-    packages=find_packages('src'),
-    package_dir={'': 'src'},
-    install_requires=['kombu>=1.2.1,<3.0.0'],
-
-    # metadata for upload to PyPI
-    author=callme.__author__,
-    author_email=callme.__contact__,
-    description=callme.__doc__,
-=======
     name = "callme",
     version = info.__version__,
     packages = find_packages('src'),
     package_dir = {'':'src'},
-    install_requires = ['kombu>=1.2.1'],
+    install_requires = ['kombu>=1.2.1,<3.0.0'],
   
     # metadata for upload to PyPI
     author = info.__author__,
     author_email = info.__contact__,
     description = info.__doc__,
->>>>>>> 430354b8
     long_description=long_description,
     keywords="amqp rpc",
     platforms=["any"],
-<<<<<<< HEAD
-    url=callme.__homepage__,
-    license='BSD',
-=======
     url = info.__homepage__,
     license = 'BSD',
->>>>>>> 430354b8
     classifiers=[
         "Development Status :: 4 - Beta",
         "Operating System :: OS Independent",
